--- conflicted
+++ resolved
@@ -15,12 +15,9 @@
    which also reads from uptime. uptime is useful as clock may change during
    boot due to ntp.
  - prefer growpart resizer to 'parted resizepart' (LP: #1212492)
-<<<<<<< HEAD
- - add OpenNebula Datasource [Vlastimil Holer]
-=======
  - support random data seed from config drive or azure, and a module
    'seed_random' to read that and write it to /dev/urandom.
->>>>>>> 2a07fcd6
+ - add OpenNebula Datasource [Vlastimil Holer]
 0.7.2:
  - add a debian watch file
  - add 'sudo' entry to ubuntu's default user (LP: #1080717)
