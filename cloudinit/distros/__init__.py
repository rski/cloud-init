# vi: ts=4 expandtab
#
#    Copyright (C) 2012 Canonical Ltd.
#    Copyright (C) 2012, 2013 Hewlett-Packard Development Company, L.P.
#    Copyright (C) 2012 Yahoo! Inc.
#
#    Author: Scott Moser <scott.moser@canonical.com>
#    Author: Juerg Haefliger <juerg.haefliger@hp.com>
#    Author: Joshua Harlow <harlowja@yahoo-inc.com>
#    Author: Ben Howard <ben.howard@canonical.com>
#
#    This program is free software: you can redistribute it and/or modify
#    it under the terms of the GNU General Public License version 3, as
#    published by the Free Software Foundation.
#
#    This program is distributed in the hope that it will be useful,
#    but WITHOUT ANY WARRANTY; without even the implied warranty of
#    MERCHANTABILITY or FITNESS FOR A PARTICULAR PURPOSE.  See the
#    GNU General Public License for more details.
#
#    You should have received a copy of the GNU General Public License
#    along with this program.  If not, see <http://www.gnu.org/licenses/>.

from StringIO import StringIO

import abc
import itertools
import os
import re

from cloudinit import importer
from cloudinit import log as logging
from cloudinit import ssh_util
from cloudinit import type_utils
from cloudinit import util

from cloudinit.distros.parsers import hosts

OSFAMILIES = {
    'debian': ['debian', 'ubuntu'],
    'redhat': ['fedora', 'rhel'],
<<<<<<< HEAD
    'suse': ['sles'],
    'gentoo': ['gentoo'],
=======
    'freebsd': ['freebsd'],
    'suse': ['sles']
>>>>>>> 3cfe9b3d
}

LOG = logging.getLogger(__name__)


class Distro(object):
    __metaclass__ = abc.ABCMeta

    hosts_fn = "/etc/hosts"
    ci_sudoers_fn = "/etc/sudoers.d/90-cloud-init-users"
    hostname_conf_fn = "/etc/hostname"
    tz_zone_dir = "/usr/share/zoneinfo"
    init_cmd = ['service']  # systemctl, service etc
    exclude_modules = []

    def __init__(self, name, cfg, paths):
        self._paths = paths
        self._cfg = cfg
        self.name = name

    def is_excluded(self, name):
        if name in self.exclude_modules:
            distro = getattr(self, name, None) or getattr(self, 'osfamily')
            LOG.debug(("Skipping module named %s, distro %s excluded"), name,
                    distro)
            return True

    @abc.abstractmethod
    def install_packages(self, pkglist):
        raise NotImplementedError()

    @abc.abstractmethod
    def _write_network(self, settings):
        # In the future use the http://fedorahosted.org/netcf/
        # to write this blob out in a distro format
        raise NotImplementedError()

    def _find_tz_file(self, tz):
        tz_file = os.path.join(self.tz_zone_dir, str(tz))
        if not os.path.isfile(tz_file):
            raise IOError(("Invalid timezone %s,"
                           " no file found at %s") % (tz, tz_file))
        return tz_file

    def get_option(self, opt_name, default=None):
        return self._cfg.get(opt_name, default)

    def set_hostname(self, hostname, fqdn=None):
        writeable_hostname = self._select_hostname(hostname, fqdn)
        self._write_hostname(writeable_hostname, self.hostname_conf_fn)
        self._apply_hostname(hostname)

    @abc.abstractmethod
    def package_command(self, cmd, args=None, pkgs=None):
        raise NotImplementedError()

    @abc.abstractmethod
    def update_package_sources(self):
        raise NotImplementedError()

    def get_primary_arch(self):
        arch = os.uname[4]
        if arch in ("i386", "i486", "i586", "i686"):
            return "i386"
        return arch

    def _get_arch_package_mirror_info(self, arch=None):
        mirror_info = self.get_option("package_mirrors", [])
        if not arch:
            arch = self.get_primary_arch()
        return _get_arch_package_mirror_info(mirror_info, arch)

    def get_package_mirror_info(self, arch=None,
                                availability_zone=None):
        # This resolves the package_mirrors config option
        # down to a single dict of {mirror_name: mirror_url}
        arch_info = self._get_arch_package_mirror_info(arch)
        return _get_package_mirror_info(availability_zone=availability_zone,
                                        mirror_info=arch_info)

    def apply_network(self, settings, bring_up=True):
        # Write it out
        dev_names = self._write_network(settings)
        # Now try to bring them up
        if bring_up:
            return self._bring_up_interfaces(dev_names)
        return False

    @abc.abstractmethod
    def apply_locale(self, locale, out_fn=None):
        raise NotImplementedError()

    @abc.abstractmethod
    def set_timezone(self, tz):
        raise NotImplementedError()

    def _get_localhost_ip(self):
        return "127.0.0.1"

    @abc.abstractmethod
    def _read_hostname(self, filename, default=None):
        raise NotImplementedError()

    @abc.abstractmethod
    def _write_hostname(self, hostname, filename):
        raise NotImplementedError()

    @abc.abstractmethod
    def _read_system_hostname(self):
        raise NotImplementedError()

    def _apply_hostname(self, hostname):
        # This really only sets the hostname
        # temporarily (until reboot so it should
        # not be depended on). Use the write
        # hostname functions for 'permanent' adjustments.
        LOG.debug("Non-persistently setting the system hostname to %s",
                  hostname)
        try:
            util.subp(['hostname', hostname])
        except util.ProcessExecutionError:
            util.logexc(LOG, "Failed to non-persistently adjust the system "
                        "hostname to %s", hostname)

    @abc.abstractmethod
    def _select_hostname(self, hostname, fqdn):
        raise NotImplementedError()

    @staticmethod
    def expand_osfamily(family_list):
        distros = []
        for family in family_list:
            if not family in OSFAMILIES:
                raise ValueError("No distibutions found for osfamily %s"
                                 % (family))
            distros.extend(OSFAMILIES[family])
        return distros

    def update_hostname(self, hostname, fqdn, prev_hostname_fn):
        applying_hostname = hostname

        # Determine what the actual written hostname should be
        hostname = self._select_hostname(hostname, fqdn)

        # If the previous hostname file exists lets see if we
        # can get a hostname from it
        if prev_hostname_fn and os.path.exists(prev_hostname_fn):
            prev_hostname = self._read_hostname(prev_hostname_fn)
        else:
            prev_hostname = None

        # Lets get where we should write the system hostname
        # and what the system hostname is
        (sys_fn, sys_hostname) = self._read_system_hostname()
        update_files = []

        # If there is no previous hostname or it differs
        # from what we want, lets update it or create the
        # file in the first place
        if not prev_hostname or prev_hostname != hostname:
            update_files.append(prev_hostname_fn)

        # If the system hostname is different than the previous
        # one or the desired one lets update it as well
        if (not sys_hostname) or (sys_hostname == prev_hostname
                                  and sys_hostname != hostname):
            update_files.append(sys_fn)

        # Remove duplicates (incase the previous config filename)
        # is the same as the system config filename, don't bother
        # doing it twice
        update_files = set([f for f in update_files if f])
        LOG.debug("Attempting to update hostname to %s in %s files",
                  hostname, len(update_files))

        for fn in update_files:
            try:
                self._write_hostname(hostname, fn)
            except IOError:
                util.logexc(LOG, "Failed to write hostname %s to %s", hostname,
                            fn)

        if (sys_hostname and prev_hostname and
            sys_hostname != prev_hostname):
            LOG.debug("%s differs from %s, assuming user maintained hostname.",
                       prev_hostname_fn, sys_fn)

        # If the system hostname file name was provided set the
        # non-fqdn as the transient hostname.
        if sys_fn in update_files:
            self._apply_hostname(applying_hostname)

    def update_etc_hosts(self, hostname, fqdn):
        header = ''
        if os.path.exists(self.hosts_fn):
            eh = hosts.HostsConf(util.load_file(self.hosts_fn))
        else:
            eh = hosts.HostsConf('')
            header = util.make_header(base="added")
        local_ip = self._get_localhost_ip()
        prev_info = eh.get_entry(local_ip)
        need_change = False
        if not prev_info:
            eh.add_entry(local_ip, fqdn, hostname)
            need_change = True
        else:
            need_change = True
            for entry in prev_info:
                entry_fqdn = None
                entry_aliases = []
                if len(entry) >= 1:
                    entry_fqdn = entry[0]
                if len(entry) >= 2:
                    entry_aliases = entry[1:]
                if entry_fqdn is not None and entry_fqdn == fqdn:
                    if hostname in entry_aliases:
                        # Exists already, leave it be
                        need_change = False
            if need_change:
                # Doesn't exist, add that entry in...
                new_entries = list(prev_info)
                new_entries.append([fqdn, hostname])
                eh.del_entries(local_ip)
                for entry in new_entries:
                    if len(entry) == 1:
                        eh.add_entry(local_ip, entry[0])
                    elif len(entry) >= 2:
                        eh.add_entry(local_ip, *entry)
        if need_change:
            contents = StringIO()
            if header:
                contents.write("%s\n" % (header))
            contents.write("%s\n" % (eh))
            util.write_file(self.hosts_fn, contents.getvalue(), mode=0644)

    def _bring_up_interface(self, device_name):
        cmd = ['ifup', device_name]
        LOG.debug("Attempting to run bring up interface %s using command %s",
                   device_name, cmd)
        try:
            (_out, err) = util.subp(cmd)
            if len(err):
                LOG.warn("Running %s resulted in stderr output: %s", cmd, err)
            return True
        except util.ProcessExecutionError:
            util.logexc(LOG, "Running interface command %s failed", cmd)
            return False

    def _bring_up_interfaces(self, device_names):
        am_failed = 0
        for d in device_names:
            if not self._bring_up_interface(d):
                am_failed += 1
        if am_failed == 0:
            return True
        return False

    def get_default_user(self):
        return self.get_option('default_user')

    def add_user(self, name, **kwargs):
        """
        Add a user to the system using standard GNU tools
        """
        if util.is_user(name):
            LOG.info("User %s already exists, skipping." % name)
            return

        adduser_cmd = ['useradd', name]
        log_adduser_cmd = ['useradd', name]

        # Since we are creating users, we want to carefully validate the
        # inputs. If something goes wrong, we can end up with a system
        # that nobody can login to.
        adduser_opts = {
            "gecos": '--comment',
            "homedir": '--home',
            "primary_group": '--gid',
            "groups": '--groups',
            "passwd": '--password',
            "shell": '--shell',
            "expiredate": '--expiredate',
            "inactive": '--inactive',
            "selinux_user": '--selinux-user',
        }

        adduser_flags = {
            "no_user_group": '--no-user-group',
            "system": '--system',
            "no_log_init": '--no-log-init',
        }

        redact_opts = ['passwd']

        # Check the values and create the command
        for key, val in kwargs.iteritems():

            if key in adduser_opts and val and isinstance(val, str):
                adduser_cmd.extend([adduser_opts[key], val])

                # Redact certain fields from the logs
                if key in redact_opts:
                    log_adduser_cmd.extend([adduser_opts[key], 'REDACTED'])
                else:
                    log_adduser_cmd.extend([adduser_opts[key], val])

            elif key in adduser_flags and val:
                adduser_cmd.append(adduser_flags[key])
                log_adduser_cmd.append(adduser_flags[key])

        # Don't create the home directory if directed so or if the user is a
        # system user
        if 'no_create_home' in kwargs or 'system' in kwargs:
            adduser_cmd.append('-M')
            log_adduser_cmd.append('-M')
        else:
            adduser_cmd.append('-m')
            log_adduser_cmd.append('-m')

        # Run the command
        LOG.debug("Adding user %s", name)
        try:
            util.subp(adduser_cmd, logstring=log_adduser_cmd)
        except Exception as e:
            util.logexc(LOG, "Failed to create user %s", name)
            raise e

    def create_user(self, name, **kwargs):
        """
        Creates users for the system using the GNU passwd tools. This
        will work on an GNU system. This should be overriden on
        distros where useradd is not desirable or not available.
        """

        # Add the user
        self.add_user(name, **kwargs)

        # Set password if plain-text password provided and non-empty
        if 'plain_text_passwd' in kwargs and kwargs['plain_text_passwd']:
            self.set_passwd(name, kwargs['plain_text_passwd'])

        # Default locking down the account.  'lock_passwd' defaults to True.
        # lock account unless lock_password is False.
        if kwargs.get('lock_passwd', True):
            self.lock_passwd(name)

        # Configure sudo access
        if 'sudo' in kwargs:
            self.write_sudo_rules(name, kwargs['sudo'])

        # Import SSH keys
        if 'ssh_authorized_keys' in kwargs:
            keys = set(kwargs['ssh_authorized_keys']) or []
            ssh_util.setup_user_keys(keys, name, options=None)

        return True

    def lock_passwd(self, name):
        """
        Lock the password of a user, i.e., disable password logins
        """
        try:
            # Need to use the short option name '-l' instead of '--lock'
            # (which would be more descriptive) since SLES 11 doesn't know
            # about long names.
            util.subp(['passwd', '-l', name])
        except Exception as e:
            util.logexc(LOG, 'Failed to disable password for user %s', name)
            raise e

    def set_passwd(self, user, passwd, hashed=False):
        pass_string = '%s:%s' % (user, passwd)
        cmd = ['chpasswd']

        if hashed:
            # Need to use the short option name '-e' instead of '--encrypted'
            # (which would be more descriptive) since SLES 11 doesn't know
            # about long names.
            cmd.append('-e')

        try:
            util.subp(cmd, pass_string, logstring="chpasswd for %s" % user)
        except Exception as e:
            util.logexc(LOG, "Failed to set password for %s", user)
            raise e

        return True

    def ensure_sudo_dir(self, path, sudo_base='/etc/sudoers'):
        # Ensure the dir is included and that
        # it actually exists as a directory
        sudoers_contents = ''
        base_exists = False
        if os.path.exists(sudo_base):
            sudoers_contents = util.load_file(sudo_base)
            base_exists = True
        found_include = False
        for line in sudoers_contents.splitlines():
            line = line.strip()
            include_match = re.search(r"^#includedir\s+(.*)$", line)
            if not include_match:
                continue
            included_dir = include_match.group(1).strip()
            if not included_dir:
                continue
            included_dir = os.path.abspath(included_dir)
            if included_dir == path:
                found_include = True
                break
        if not found_include:
            try:
                if not base_exists:
                    lines = [('# See sudoers(5) for more information'
                              ' on "#include" directives:'), '',
                             util.make_header(base="added"),
                             "#includedir %s" % (path), '']
                    sudoers_contents = "\n".join(lines)
                    util.write_file(sudo_base, sudoers_contents, 0440)
                else:
                    lines = ['', util.make_header(base="added"),
                             "#includedir %s" % (path), '']
                    sudoers_contents = "\n".join(lines)
                    util.append_file(sudo_base, sudoers_contents)
                LOG.debug("Added '#includedir %s' to %s" % (path, sudo_base))
            except IOError as e:
                util.logexc(LOG, "Failed to write %s", sudo_base)
                raise e
        util.ensure_dir(path, 0750)

    def write_sudo_rules(self, user, rules, sudo_file=None):
        if not sudo_file:
            sudo_file = self.ci_sudoers_fn

        lines = [
            '',
            "# User rules for %s" % user,
        ]
        if isinstance(rules, (list, tuple)):
            for rule in rules:
                lines.append("%s %s" % (user, rule))
        elif isinstance(rules, (basestring, str)):
            lines.append("%s %s" % (user, rules))
        else:
            msg = "Can not create sudoers rule addition with type %r"
            raise TypeError(msg % (type_utils.obj_name(rules)))
        content = "\n".join(lines)
        content += "\n"  # trailing newline

        self.ensure_sudo_dir(os.path.dirname(sudo_file))
        if not os.path.exists(sudo_file):
            contents = [
                util.make_header(),
                content,
            ]
            try:
                util.write_file(sudo_file, "\n".join(contents), 0440)
            except IOError as e:
                util.logexc(LOG, "Failed to write sudoers file %s", sudo_file)
                raise e
        else:
            try:
                util.append_file(sudo_file, content)
            except IOError as e:
                util.logexc(LOG, "Failed to append sudoers file %s", sudo_file)
                raise e

    def create_group(self, name, members):
        group_add_cmd = ['groupadd', name]

        # Check if group exists, and then add it doesn't
        if util.is_group(name):
            LOG.warn("Skipping creation of existing group '%s'" % name)
        else:
            try:
                util.subp(group_add_cmd)
                LOG.info("Created new group %s" % name)
            except Exception:
                util.logexc("Failed to create group %s", name)

        # Add members to the group, if so defined
        if len(members) > 0:
            for member in members:
                if not util.is_user(member):
                    LOG.warn("Unable to add group member '%s' to group '%s'"
                            "; user does not exist.", member, name)
                    continue

                util.subp(['usermod', '-a', '-G', name, member])
                LOG.info("Added user '%s' to group '%s'" % (member, name))


def _get_package_mirror_info(mirror_info, availability_zone=None,
                             mirror_filter=util.search_for_mirror):
    # given a arch specific 'mirror_info' entry (from package_mirrors)
    # search through the 'search' entries, and fallback appropriately
    # return a dict with only {name: mirror} entries.
    if not mirror_info:
        mirror_info = {}

    ec2_az_re = ("^[a-z][a-z]-(%s)-[1-9][0-9]*[a-z]$" %
        "north|northeast|east|southeast|south|southwest|west|northwest")

    subst = {}
    if availability_zone:
        subst['availability_zone'] = availability_zone

    if availability_zone and re.match(ec2_az_re, availability_zone):
        subst['ec2_region'] = "%s" % availability_zone[0:-1]

    results = {}
    for (name, mirror) in mirror_info.get('failsafe', {}).iteritems():
        results[name] = mirror

    for (name, searchlist) in mirror_info.get('search', {}).iteritems():
        mirrors = []
        for tmpl in searchlist:
            try:
                mirrors.append(tmpl % subst)
            except KeyError:
                pass

        found = mirror_filter(mirrors)
        if found:
            results[name] = found

    LOG.debug("filtered distro mirror info: %s" % results)

    return results


def _get_arch_package_mirror_info(package_mirrors, arch):
    # pull out the specific arch from a 'package_mirrors' config option
    default = None
    for item in package_mirrors:
        arches = item.get("arches")
        if arch in arches:
            return item
        if "default" in arches:
            default = item
    return default


# Normalizes a input group configuration
# which can be a comma seperated list of
# group names, or a list of group names
# or a python dictionary of group names
# to a list of members of that group.
#
# The output is a dictionary of group
# names => members of that group which
# is the standard form used in the rest
# of cloud-init
def _normalize_groups(grp_cfg):
    if isinstance(grp_cfg, (str, basestring)):
        grp_cfg = grp_cfg.strip().split(",")
    if isinstance(grp_cfg, (list)):
        c_grp_cfg = {}
        for i in grp_cfg:
            if isinstance(i, (dict)):
                for k, v in i.items():
                    if k not in c_grp_cfg:
                        if isinstance(v, (list)):
                            c_grp_cfg[k] = list(v)
                        elif isinstance(v, (basestring, str)):
                            c_grp_cfg[k] = [v]
                        else:
                            raise TypeError("Bad group member type %s" %
                                            type_utils.obj_name(v))
                    else:
                        if isinstance(v, (list)):
                            c_grp_cfg[k].extend(v)
                        elif isinstance(v, (basestring, str)):
                            c_grp_cfg[k].append(v)
                        else:
                            raise TypeError("Bad group member type %s" %
                                            type_utils.obj_name(v))
            elif isinstance(i, (str, basestring)):
                if i not in c_grp_cfg:
                    c_grp_cfg[i] = []
            else:
                raise TypeError("Unknown group name type %s" %
                                type_utils.obj_name(i))
        grp_cfg = c_grp_cfg
    groups = {}
    if isinstance(grp_cfg, (dict)):
        for (grp_name, grp_members) in grp_cfg.items():
            groups[grp_name] = util.uniq_merge_sorted(grp_members)
    else:
        raise TypeError(("Group config must be list, dict "
                         " or string types only and not %s") %
                        type_utils.obj_name(grp_cfg))
    return groups


# Normalizes a input group configuration
# which can be a comma seperated list of
# user names, or a list of string user names
# or a list of dictionaries with components
# that define the user config + 'name' (if
# a 'name' field does not exist then the
# default user is assumed to 'own' that
# configuration.
#
# The output is a dictionary of user
# names => user config which is the standard
# form used in the rest of cloud-init. Note
# the default user will have a special config
# entry 'default' which will be marked as true
# all other users will be marked as false.
def _normalize_users(u_cfg, def_user_cfg=None):
    if isinstance(u_cfg, (dict)):
        ad_ucfg = []
        for (k, v) in u_cfg.items():
            if isinstance(v, (bool, int, basestring, str, float)):
                if util.is_true(v):
                    ad_ucfg.append(str(k))
            elif isinstance(v, (dict)):
                v['name'] = k
                ad_ucfg.append(v)
            else:
                raise TypeError(("Unmappable user value type %s"
                                 " for key %s") % (type_utils.obj_name(v), k))
        u_cfg = ad_ucfg
    elif isinstance(u_cfg, (str, basestring)):
        u_cfg = util.uniq_merge_sorted(u_cfg)

    users = {}
    for user_config in u_cfg:
        if isinstance(user_config, (str, basestring, list)):
            for u in util.uniq_merge(user_config):
                if u and u not in users:
                    users[u] = {}
        elif isinstance(user_config, (dict)):
            if 'name' in user_config:
                n = user_config.pop('name')
                prev_config = users.get(n) or {}
                users[n] = util.mergemanydict([prev_config,
                                               user_config])
            else:
                # Assume the default user then
                prev_config = users.get('default') or {}
                users['default'] = util.mergemanydict([prev_config,
                                                       user_config])
        else:
            raise TypeError(("User config must be dictionary/list "
                             " or string types only and not %s") %
                            type_utils.obj_name(user_config))

    # Ensure user options are in the right python friendly format
    if users:
        c_users = {}
        for (uname, uconfig) in users.items():
            c_uconfig = {}
            for (k, v) in uconfig.items():
                k = k.replace('-', '_').strip()
                if k:
                    c_uconfig[k] = v
            c_users[uname] = c_uconfig
        users = c_users

    # Fixup the default user into the real
    # default user name and replace it...
    def_user = None
    if users and 'default' in users:
        def_config = users.pop('default')
        if def_user_cfg:
            # Pickup what the default 'real name' is
            # and any groups that are provided by the
            # default config
            def_user_cfg = def_user_cfg.copy()
            def_user = def_user_cfg.pop('name')
            def_groups = def_user_cfg.pop('groups', [])
            # Pickup any config + groups for that user name
            # that we may have previously extracted
            parsed_config = users.pop(def_user, {})
            parsed_groups = parsed_config.get('groups', [])
            # Now merge our extracted groups with
            # anything the default config provided
            users_groups = util.uniq_merge_sorted(parsed_groups, def_groups)
            parsed_config['groups'] = ",".join(users_groups)
            # The real config for the default user is the
            # combination of the default user config provided
            # by the distro, the default user config provided
            # by the above merging for the user 'default' and
            # then the parsed config from the user's 'real name'
            # which does not have to be 'default' (but could be)
            users[def_user] = util.mergemanydict([def_user_cfg,
                                                  def_config,
                                                  parsed_config])

    # Ensure that only the default user that we
    # found (if any) is actually marked as being
    # the default user
    if users:
        for (uname, uconfig) in users.items():
            if def_user and uname == def_user:
                uconfig['default'] = True
            else:
                uconfig['default'] = False

    return users


# Normalizes a set of user/users and group
# dictionary configuration into a useable
# format that the rest of cloud-init can
# understand using the default user
# provided by the input distrobution (if any)
# to allow for mapping of the 'default' user.
#
# Output is a dictionary of group names -> [member] (list)
# and a dictionary of user names -> user configuration (dict)
#
# If 'user' exists it will override
# the 'users'[0] entry (if a list) otherwise it will
# just become an entry in the returned dictionary (no override)
def normalize_users_groups(cfg, distro):
    if not cfg:
        cfg = {}

    users = {}
    groups = {}
    if 'groups' in cfg:
        groups = _normalize_groups(cfg['groups'])

    # Handle the previous style of doing this where the first user
    # overrides the concept of the default user if provided in the user: XYZ
    # format.
    old_user = {}
    if 'user' in cfg and cfg['user']:
        old_user = cfg['user']
        # Translate it into the format that is more useful
        # going forward
        if isinstance(old_user, (basestring, str)):
            old_user = {
                'name': old_user,
            }
        if not isinstance(old_user, (dict)):
            LOG.warn(("Format for 'user' key must be a string or "
                      "dictionary and not %s"), type_utils.obj_name(old_user))
            old_user = {}

    # If no old user format, then assume the distro
    # provides what the 'default' user maps to, but notice
    # that if this is provided, we won't automatically inject
    # a 'default' user into the users list, while if a old user
    # format is provided we will.
    distro_user_config = {}
    try:
        distro_user_config = distro.get_default_user()
    except NotImplementedError:
        LOG.warn(("Distro has not implemented default user "
                  "access. No distribution provided default user"
                  " will be normalized."))

    # Merge the old user (which may just be an empty dict when not
    # present with the distro provided default user configuration so
    # that the old user style picks up all the distribution specific
    # attributes (if any)
    default_user_config = util.mergemanydict([old_user, distro_user_config])

    base_users = cfg.get('users', [])
    if not isinstance(base_users, (list, dict, str, basestring)):
        LOG.warn(("Format for 'users' key must be a comma separated string"
                  " or a dictionary or a list and not %s"),
                 type_utils.obj_name(base_users))
        base_users = []

    if old_user:
        # Ensure that when user: is provided that this user
        # always gets added (as the default user)
        if isinstance(base_users, (list)):
            # Just add it on at the end...
            base_users.append({'name': 'default'})
        elif isinstance(base_users, (dict)):
            base_users['default'] = dict(base_users).get('default', True)
        elif isinstance(base_users, (str, basestring)):
            # Just append it on to be re-parsed later
            base_users += ",default"

    users = _normalize_users(base_users, default_user_config)
    return (users, groups)


# Given a user dictionary config it will
# extract the default user name and user config
# from that list and return that tuple or
# return (None, None) if no default user is
# found in the given input
def extract_default(users, default_name=None, default_config=None):
    if not users:
        users = {}

    def safe_find(entry):
        config = entry[1]
        if not config or 'default' not in config:
            return False
        else:
            return config['default']

    tmp_users = users.items()
    tmp_users = dict(itertools.ifilter(safe_find, tmp_users))
    if not tmp_users:
        return (default_name, default_config)
    else:
        name = tmp_users.keys()[0]
        config = tmp_users[name]
        config.pop('default', None)
        return (name, config)


def fetch(name):
    locs = importer.find_module(name,
                                ['', __name__],
                                ['Distro'])
    if not locs:
        raise ImportError("No distribution found for distro %s"
                           % (name))
    mod = importer.import_module(locs[0])
    cls = getattr(mod, 'Distro')
    return cls<|MERGE_RESOLUTION|>--- conflicted
+++ resolved
@@ -39,13 +39,9 @@
 OSFAMILIES = {
     'debian': ['debian', 'ubuntu'],
     'redhat': ['fedora', 'rhel'],
-<<<<<<< HEAD
-    'suse': ['sles'],
     'gentoo': ['gentoo'],
-=======
     'freebsd': ['freebsd'],
     'suse': ['sles']
->>>>>>> 3cfe9b3d
 }
 
 LOG = logging.getLogger(__name__)
